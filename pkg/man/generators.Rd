\name{generators}
\alias{rany}
\alias{rcharacter}
\alias{rfactor}
\alias{constant}
\alias{rdata.frame}
\alias{rmatrix}
\alias{ratomic}
\alias{rdouble}
\alias{rinteger}
\alias{rnumeric}
\alias{rlist}
\alias{rlogical}
\alias{mixture}
\alias{rraw}
\alias{rsize}
\alias{rDate}
\alias{rsample}
\alias{named}
\alias{rnamed}
\title{
Generators and generator constructors for random data of many types
}
\description{
These functions are divided into two groups, random data generators, and constructors for such functions. Random data generators, prefixed with "r", are functions with no mandatory arguments that generate random data of the type indicated in their names. Their use is typically as default values for the arguments of the \code{assertion} function, which itself is the main argument to \code{\link{test}}. That is, these data generators are called for each test run and their return values are fed into the assertion. All arguments are given a default but can also be modified, thus defining customized data generators. In cases when no reasonable defaults could be defined, instead of a random data generator, a constructor that returns a random data generator is available.
}
\usage{
rany(generators = all.generators)
ratomic(
  generators = atomic.generators,
  size = c(min = 0, max = default(vector.size \%||\% 10 * severity)))
rcharacter(
  elements =
    list(
      alphabet = c(letters, LETTERS, 0:9),
      nchar.min = 0, nchar.max = default(nchar.max \%||\% severity),
      unique.min = 1, unique.max = default(unique.max \%||\% severity)),
  size = c(min = 0, max = default(vector.size \%||\% 10 * severity)))
rdata.frame(
  elements = ratomic,
  nrow = c(min = 0, max = default(data.frame.nrow \%||\% 4 * severity)),
  ncol = c(min = 0, max = default(data.frame.ncol \%||\% severity)))
rDate(
  elements = c(from = as.Date("1950/01/01"), to = as.Date("2050/01/01")),
  size = c(min = 0, max = default(vector.size \%||\% 10 * severity)))
rdouble(
  elements = c(mean = 0, sd = default(double.size \%||\% 10 * severity)),
  size = c(min = 0, max = default(vector.size \%||\% 10 * severity)))
rfactor(
  elements = c(nlevels = default(nlevels \%||\% severity)),
  size = c(min = 0, max = default(vector.size \%||\% 10 * severity)))
rinteger(
  elements = {
    r = default(integer.size \%||\% 10 * severity)
    c(min = -r, max = r)},
  size = c(min = 0, max = default(vector.size \%||\% 10 * severity)))
rlist(
  generator =
    Curry(
      rany, generators = list(rlogical, rinteger, rdouble, rcharacter, rraw, rDate, rfactor,
      Curry(rlist, size = size, height = height - 1))),
  size = c(min = 0, max = default(list.size \%||\% severity)),
  height = default(list.height \%||\% round(severity/2)))
rlogical(
  elements = c(p = 0.5),
  size = c(min = 0, max = default(vector.size \%||\% 10 * severity)))
rmatrix(
  elements = ratomic,
  nrow = c(min = 0, max = default(matrix.nrow \%||\% 4 * severity)),
  ncol = c(min = 0, max = default(matrix.ncol \%||\% severity)))
rnumeric(
  elements = { r = default(integer.size \%||\% 10 * severity)
              c(integer.min = -r, integer.max = r,
                 double.mean = 0, double.sd = default(double.size \%||\% 10 * severity))},
 size = c(min = 0, max = default(vector.size \%||\% 10 * severity)))
rraw(
  elements = c(min = 0, max = default(raw.max \%||\% severity)),
  size = c(min = 0, max = default(vector.size \%||\% 10 * severity)))
rsample(
  elements,
  size = c(min = 0, max = ceiling(length(elements)/2)),
  replace = TRUE)
rsize(size = c(min = 0, max = default(vector.size \%||\% 10 * severity)))
mixture(generators, weights = 1)
constant(const = NULL)
named(generator, rnames = rnamed)
rnamed( x, names = rcharacter(size = ~length(x)))}
\arguments{
 \item{elements}{Specify the distribution of elements of the returned data structure, either as a vector of distribution parameters or as a random number generator function or a formula that will be used as a random number generator. Different generators accept different parameters. Using names in the vectors is optional when no ambiguity arises.
 \describe{
  \item{rcharacter}{\code{alphabet}, the alphabet the generated vector elements are built on; \code{nchar.min}, \code{nchar.max}, the range of lengths of each string; and \code{unique.min}, \code{unique.max}, the range of distinct strings generated. Each can also be a random number generator function or formula, see below}
  \item{rDate}{\code{from}, \code{to}, the earliest and latest possible dates, as class Date objects or strings amenable to conversion}
  \item{rdouble}{\code{mean} and \code{sd} are the mean and standard deviation}
 \item{rfactor}{\code{nlevels} is the maximum number of levels}
 \item{rinteger}{\code{min} and \code{max} values; when \code{min} is omitted, \code{-max} is assumed, that is a symmetric distribution centered at 0}
 \item{rnumeric}{a combination of parameters for \code{rinteger} and \code{rdouble}, renamed to avoid any confusion as to which part of the mixture they affect}
 \item{rlogical}{\code{p} is the probability of \code{TRUE}}
 \item{rraw}{\code{max} is the maximum value for an element, as an integer. Alternately, one can specify a raw vector whose elements will be sampled}
 \item{rsample}{A vector or list of elements to sample from.}
<<<<<<< HEAD
 }
 A random number generator can be also passed, such as \code{rnorm} or \code{runif}, which will be used to generate the elements of the returned vector. Also, this argument accepts formulas that contain the \code{size} variable and whose right side evaluates to exactly \code{size} elements, as is \code{~10*runif(size)}. If the formula or function evaluates to the wrong class, a conversion will be attempted; if it evaluate to the wrong size, a warning will be issued and recycling will be attempted. Exceptions are as follows: \code{rnumeric} doesn't accept a formula or function. \code{rmatrix} and \code{rdata.frame} only accept a formula or function}
 \item{size}{The maximum size of the returned data structure. Alternatively, a random number generator taking a single argument and returning exactly one integer or a formula whose right side evaluates to the same (see also the \code{elements} argument)
 for \code{rsize} ...\code{min} and \code{max} values; when \code{min} is omitted, 0 is assumed}
=======
 \item{rsize}{\code{min} and \code{max} values; when \code{min} is omitted, 0 is assumed}
 }
 A random number generator can be also passed, such as \code{rnorm} or \code{runif}. Also, this argument accepts formulas that contain the \code{size} variable and whose right side evaluates to exactly \code{size} elements, as is \code{~10*runif(size)}. If the formula or function evaluates to the wrong class, a conversion will be attempted; if it evaluate to the wrong size, a warning will be issued and recycling will be attempted.}
 \item{size}{The maximum size of the returned data structure. Alternatively, a random number generator taking a single argument and returning exactly one integer or a formula whose right side evaluates to the same (see also the \code{elements} argument)}
>>>>>>> 5475b19c
 \item{nrow}{The maximum number of rows for the returned data frame. Alternatively, a function or a formula (see \code{size})}
 \item{ncol}{The maximum number of columns for the returned data frame. Alternatively, a function specifying its distribution (see \code{size})}
 \item{height}{A parameter monotonically increasing with the average height (amount of nesting) of the returned list, for a fixed \code{size} argument. We plan to make the interpretation of this parameter more direct in a future release.}
 \item{replace}{Whether to sample with replacement}
 \item{generator}{A random data generator or a formula that evaluates to random data (only right side is used)}
 \item{generators}{List of random data generators}
 \item{weights}{A vector of probabilities to use in defining a mixture}
 \item{const}{Any R object}
 \item{x}{An R object for which it is possible to assign names}
 \item{names}{Random names to assign to the first argument}
 \item{rnames}{Function that that takes a vector as argument and returnes a randomly named version thereof}
}
\details{
The defaults for the \code{elements} and \code{size} refer to variables that are defined only as package options, such as \code{nchar.size} and \code{severity}. See \code{\link{qc.options}}.
}
\value{
\code{rcharacter}, \code{rfactor}, \code{rdata.frame}, \code{rDate}, \code{rdouble}, \code{rinteger}, \code{rnumeric}, \code{rraw}, \code{rlogical} and \code{rlist} follow a naming convention with an "r" prefix followed by a class name and generate random data of the type specified by the name. \code{rsize} generates a positive integer between min and max and is meant to be used to pick a random size for data structures. \code{rany} generates an R object of any type. In practice, it's a mixture of the available generators, but may be enriched with more generators in the future. \code{constant} is a constructor for a degenerate random data generator that always returns the same object. It's useful for testing, say, corner cases that a developer needs to make sure they are going to be hit, not just with a certain probability. It's a bridge to deterministic testing. \code{rsample} returns a generator that picks among a list of possible values. \code{mixture} creates a random generator that follows a mixture distribution of the generators provided as arguments (equally weighted). \code{rnamed} applied to a vector returns a named vector with random names. \code{named} creates a generator from its argument that shares the same properties but returns named vectors.
}

\examples{
#generate random integer vectors of size 4 or more
rinteger(size = 4)
#generate random integer vectors at least 4 long and with elements greater than 5.
rinteger(element = 5, size = 4)
#pick from a given vector (not unlike sample)
rsample(1:5, c(max = 3))
#generate random numeric vector
mixture(list(rinteger, rdouble))()
#always return 1
constant(1)()
# generate random integer vector of size exactly 4
rinteger(size = constant(4))
#same with formulas
rinteger(size = ~4)}
<|MERGE_RESOLUTION|>--- conflicted
+++ resolved
@@ -86,7 +86,7 @@
 named(generator, rnames = rnamed)
 rnamed( x, names = rcharacter(size = ~length(x)))}
 \arguments{
- \item{elements}{Specify the distribution of elements of the returned data structure, either as a vector of distribution parameters or as a random number generator function or a formula that will be used as a random number generator. Different generators accept different parameters. Using names in the vectors is optional when no ambiguity arises.
+ \item{elements}{Specify the distribution of elements of the returned data structure, either as a vector of distribution parameters or as a random number generator function or a formula that will be used as a random number generator. Using names in the vectors is optional when no ambiguity arises. Matching is performed on the elements as if they were arguments to a function (name matching first, then positional). Partial specification of parameters is possible, in which cas defaults will be used for the missing ones. Different generators accept different parameters:
  \describe{
   \item{rcharacter}{\code{alphabet}, the alphabet the generated vector elements are built on; \code{nchar.min}, \code{nchar.max}, the range of lengths of each string; and \code{unique.min}, \code{unique.max}, the range of distinct strings generated. Each can also be a random number generator function or formula, see below}
   \item{rDate}{\code{from}, \code{to}, the earliest and latest possible dates, as class Date objects or strings amenable to conversion}
@@ -97,17 +97,9 @@
  \item{rlogical}{\code{p} is the probability of \code{TRUE}}
  \item{rraw}{\code{max} is the maximum value for an element, as an integer. Alternately, one can specify a raw vector whose elements will be sampled}
  \item{rsample}{A vector or list of elements to sample from.}
-<<<<<<< HEAD
  }
  A random number generator can be also passed, such as \code{rnorm} or \code{runif}, which will be used to generate the elements of the returned vector. Also, this argument accepts formulas that contain the \code{size} variable and whose right side evaluates to exactly \code{size} elements, as is \code{~10*runif(size)}. If the formula or function evaluates to the wrong class, a conversion will be attempted; if it evaluate to the wrong size, a warning will be issued and recycling will be attempted. Exceptions are as follows: \code{rnumeric} doesn't accept a formula or function. \code{rmatrix} and \code{rdata.frame} only accept a formula or function}
- \item{size}{The maximum size of the returned data structure. Alternatively, a random number generator taking a single argument and returning exactly one integer or a formula whose right side evaluates to the same (see also the \code{elements} argument)
- for \code{rsize} ...\code{min} and \code{max} values; when \code{min} is omitted, 0 is assumed}
-=======
- \item{rsize}{\code{min} and \code{max} values; when \code{min} is omitted, 0 is assumed}
- }
- A random number generator can be also passed, such as \code{rnorm} or \code{runif}. Also, this argument accepts formulas that contain the \code{size} variable and whose right side evaluates to exactly \code{size} elements, as is \code{~10*runif(size)}. If the formula or function evaluates to the wrong class, a conversion will be attempted; if it evaluate to the wrong size, a warning will be issued and recycling will be attempted.}
- \item{size}{The maximum size of the returned data structure. Alternatively, a random number generator taking a single argument and returning exactly one integer or a formula whose right side evaluates to the same (see also the \code{elements} argument)}
->>>>>>> 5475b19c
+ \item{size}{A vector defining the range of possible return values. It can have one or two elements, optionally named "min" and "max". Function-like matching will be applied for missing names and values. Alternatively, a random number generator taking a single argument and returning exactly one non-negative integer or a formula whose right side evaluates to the same (see also the \code{elements} argument).}
  \item{nrow}{The maximum number of rows for the returned data frame. Alternatively, a function or a formula (see \code{size})}
  \item{ncol}{The maximum number of columns for the returned data frame. Alternatively, a function specifying its distribution (see \code{size})}
  \item{height}{A parameter monotonically increasing with the average height (amount of nesting) of the returned list, for a fixed \code{size} argument. We plan to make the interpretation of this parameter more direct in a future release.}
