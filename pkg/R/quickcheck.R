--- conflicted
+++ resolved
@@ -45,10 +45,10 @@
       c,
       lapply(
         ls(),
-        function(x) {
-          l = list(eval(as.name(x)))
-          names(l) = x
-          l})))
+        function(x)
+          structure(
+            list(eval(as.name(x))),
+          names = x))))
 
 `%||%` =
   function(x, y)
@@ -100,11 +100,8 @@
 
 formals(qc.option) = formals(qc.options)
 
-<<<<<<< HEAD
-=======
 qc.option(work.dir = eval(eval(qc.option("work.dir"))))
 
->>>>>>> 6c771a2e
 ## make use of testthat expectations
 
 as.assertion =
@@ -114,25 +111,19 @@
       tryCatch({tmp(...); TRUE} , error = function(e) FALSE)}}
 
 library(testthat)
-<<<<<<< HEAD
-expect.names = grep("^expect_", ls("package:testthat"), value = TRUE)
-assert.funs =
-  lapply(
-    expect.names,
-    function(n)
-      as.assertion(get(n, envir = as.environment("package:testthat"))))
-names(assert.funs) = gsub("expect_", "", expect.names)
-=======
 assert.funs =
   do.call(
     c,
     lapply(
       c("error",  "message", "output",  "warning"),
-      function(n) {
-        l = list(as.assertion(get(paste0("expect_", n), envir = as.environment("package:testthat"))))
-        names(l) = n
-        l}))
->>>>>>> 6c771a2e
+      function(n)
+        structure(
+          list(
+            as.assertion(
+              get(
+                paste0("expect_", n),
+                envir = as.environment("package:testthat")))),
+          names = n)))
 
 expect =
   function(...) {
@@ -272,14 +263,13 @@
             lapply(
               all.vars(body(assertion)),
               function(name)
-                tryCatch({
-                  val =
+                tryCatch(
+                  structure(
                     list(
                       eval(
                         as.name(name),
-                        envir = environment(assertion)))
-                  names(val) = name
-                  val},
+                        envir = environment(assertion))),
+                    names = name),
                   error = function(e) NULL))),
         cases = project(runs, "args"),
         pass = unlist(project(runs, "pass")),
@@ -299,22 +289,11 @@
         coverage(test.report$coverage)}
       #print(test.report$elapsed)
     }
-<<<<<<< HEAD
-    tmpdir = file.path(default(tmpdir), "quickcheck", Sys.getpid())
-    if(!file.exists(tmpdir))
-      message(
-        "Creating ",
-        tmpdir,
-        ". Use qc.options(tmpdir = <alternate-path>) to change location.")
-    dir.create(tmpdir, recursive = TRUE, showWarnings = FALSE)
-    tf = tempfile(tmpdir = tmpdir, pattern = "tr")
-=======
     work.dir = file.path(default(work.dir), "quickcheck", Sys.getpid())
     if(!file.exists(work.dir))
       message("Creating ", work.dir, ". Use qc.options(work.dir = <alternate-path>) to change location.")
     dir.create(work.dir, recursive = TRUE, showWarnings = FALSE)
     tf = tempfile(tmpdir = work.dir, pattern = "tr")
->>>>>>> 6c771a2e
     saveRDS(test.report, file = tf)
     if (stop && any(!test.report$pass)) {
       stop("to reproduce enter repro(\"", tf, "\")")}
